package chaoskube

import (
	"bytes"
	"log"
	"strings"
	"testing"
	"time"

	"k8s.io/apimachinery/pkg/labels"
	"k8s.io/client-go/kubernetes/fake"
	"k8s.io/client-go/pkg/api/v1"

	"github.com/linki/chaoskube/util"
)

var logOutput = bytes.NewBuffer([]byte{})
var logger = log.New(logOutput, "", 0)

// TestNew tests that arguments are passed to the new instance correctly
func TestNew(t *testing.T) {
	client := fake.NewSimpleClientset()
	labelSelector, _ := labels.Parse("foo=bar")
	annotations, _ := labels.Parse("baz=waldo")
	namespaces, _ := labels.Parse("qux")
<<<<<<< HEAD
	namespaceLabels, _ := labels.Parse("taz")

	chaoskube := New(client, labelSelector, annotations, namespaces, namespaceLabels, logger, false, 42)
=======
	excludedWeekdays := []time.Weekday{time.Friday}

	chaoskube := New(client, labelSelector, annotations, namespaces, excludedWeekdays, time.UTC, logger, false, 42)
>>>>>>> f63afddb

	if chaoskube == nil {
		t.Errorf("expected Chaoskube but got nothing")
	}

	if chaoskube.Client != client {
		t.Errorf("expected %#v, got %#v", client, chaoskube.Client)
	}

	if chaoskube.Labels.String() != "foo=bar" {
		t.Errorf("expected %s, got %s", "foo=bar", chaoskube.Labels.String())
	}

	if chaoskube.Annotations.String() != "baz=waldo" {
		t.Errorf("expected %s, got %s", "baz=waldo", chaoskube.Annotations.String())
	}

	if chaoskube.Namespaces.String() != "qux" {
		t.Errorf("expected %s, got %s", "qux", chaoskube.Namespaces.String())
	}

<<<<<<< HEAD
	if chaoskube.NamespaceLabels.String() != "taz" {
		t.Errorf("expected %s, got %s", "taz", chaoskube.NamespaceLabels.String())
=======
	if len(chaoskube.ExcludedWeekdays) != 1 {
		t.Fatalf("expected %d, got %d", 1, len(chaoskube.ExcludedWeekdays))
	}

	if chaoskube.ExcludedWeekdays[0] != time.Friday {
		t.Errorf("expected %s, got %s", time.Friday.String(), chaoskube.ExcludedWeekdays[0].String())
	}

	if chaoskube.Timezone != time.UTC {
		t.Errorf("expected %#v, got %#v", time.UTC, chaoskube.Timezone)
>>>>>>> f63afddb
	}

	if chaoskube.Logger != logger {
		t.Errorf("expected %#v, got %#v", logger, chaoskube.Logger)
	}

	if chaoskube.DryRun != false {
		t.Errorf("expected %t, got %t", false, chaoskube.DryRun)
	}

	if chaoskube.Seed != 42 {
		t.Errorf("expected %d, got %d", 42, chaoskube.Seed)
	}
}

// TestCandidates tests the set of pods available for termination
func TestCandidates(t *testing.T) {
<<<<<<< HEAD
	chaoskube := setup(t, labels.Everything(), labels.Everything(), labels.Everything(), labels.Everything(), false, 0)
=======
	chaoskube := setup(t, labels.Everything(), labels.Everything(), labels.Everything(), []time.Weekday{}, time.UTC, false, 0)
>>>>>>> f63afddb

	validateCandidates(t, chaoskube, []map[string]string{
		{"namespace": "default", "name": "foo"},
		{"namespace": "testing", "name": "bar"},
	})
}

// TestCandidatesLabelSelector tests that the list of pods available for
// termination can be restricted by providing a label selector.
func TestCandidatesLabelSelector(t *testing.T) {
	selector, err := labels.Parse("app=foo")
	if err != nil {
		t.Fatal(err)
	}

<<<<<<< HEAD
	chaoskube := setup(t, selector, labels.Everything(), labels.Everything(), labels.Everything(), false, 0)
=======
	chaoskube := setup(t, selector, labels.Everything(), labels.Everything(), []time.Weekday{}, time.UTC, false, 0)
>>>>>>> f63afddb

	validateCandidates(t, chaoskube, []map[string]string{
		{"namespace": "default", "name": "foo"},
	})
}

// TestCandidatesExcludingLabelSelector tests that label selector supports exclusion
func TestCandidatesExcludingLabelSelector(t *testing.T) {
	selector, err := labels.Parse("app!=foo")
	if err != nil {
		t.Fatal(err)
	}

<<<<<<< HEAD
	chaoskube := setup(t, selector, labels.Everything(), labels.Everything(), labels.Everything(), false, 0)
=======
	chaoskube := setup(t, selector, labels.Everything(), labels.Everything(), []time.Weekday{}, time.UTC, false, 0)
>>>>>>> f63afddb

	validateCandidates(t, chaoskube, []map[string]string{
		{"namespace": "testing", "name": "bar"},
	})
}

// TestCandidatesAnnotationSelector tests that the list of pods available for
// termination can be restricted by providing an annotation selector.
func TestCandidatesAnnotationSelector(t *testing.T) {
	selector, err := labels.Parse("chaos=foo")
	if err != nil {
		t.Fatal(err)
	}

<<<<<<< HEAD
	chaoskube := setup(t, labels.Everything(), selector, labels.Everything(), labels.Everything(), false, 0)
=======
	chaoskube := setup(t, labels.Everything(), selector, labels.Everything(), []time.Weekday{}, time.UTC, false, 0)
>>>>>>> f63afddb

	validateCandidates(t, chaoskube, []map[string]string{
		{"namespace": "default", "name": "foo"},
	})
}

// TestCandidatesExcludingAnnotationSelector tests that annotation selector supports exclusion
func TestCandidatesExcludingAnnotationSelector(t *testing.T) {
	selector, err := labels.Parse("chaos!=foo")
	if err != nil {
		t.Fatal(err)
	}

<<<<<<< HEAD
	chaoskube := setup(t, labels.Everything(), selector, labels.Everything(), labels.Everything(), false, 0)
=======
	chaoskube := setup(t, labels.Everything(), selector, labels.Everything(), []time.Weekday{}, time.UTC, false, 0)
>>>>>>> f63afddb

	validateCandidates(t, chaoskube, []map[string]string{
		{"namespace": "testing", "name": "bar"},
	})
}

// TestCandidatesNamespaces tests that the list of pods available for
// termination can be restricted by namespaces.
func TestCandidatesNamespaces(t *testing.T) {
	foo := map[string]string{"namespace": "default", "name": "foo"}
	bar := map[string]string{"namespace": "testing", "name": "bar"}

	for _, test := range []struct {
		namespaces string
		pods       []map[string]string
	}{
		{"", []map[string]string{foo, bar}},
		{"default", []map[string]string{foo}},
		{"default,testing", []map[string]string{foo, bar}},
		{"!testing", []map[string]string{foo}},
		{"!default,!testing", []map[string]string{}},
		{"default,!testing", []map[string]string{foo}},
		{"default,!default", []map[string]string{}},
	} {
		namespaces, err := labels.Parse(test.namespaces)
		if err != nil {
			t.Fatal(err)
		}

<<<<<<< HEAD
		chaoskube := setup(t, labels.Everything(), labels.Everything(), namespaces, labels.Everything(), false, 0)

		validateCandidates(t, chaoskube, test.pods)
	}
}

func TestCandidatesNamespaceLabels(t *testing.T) {
	foo := map[string]string{"namespace": "default", "name": "foo"}
	bar := map[string]string{"namespace": "testing", "name": "bar"}

	for _, test := range []struct {
		namespaceLabel string
		pods           []map[string]string
	}{
		{"", []map[string]string{foo, bar}},
		{"doesnotexist", []map[string]string{foo, bar}},
		{"baz", []map[string]string{bar}},
		{"!baz", []map[string]string{foo}},
		{"qaz", []map[string]string{}},
		{"!qaz", []map[string]string{foo, bar}},
	} {
		namespaceLabel, err := labels.Parse(test.namespaceLabel)
		if err != nil {
			t.Fatal(err)
		}

		chaoskube := setup(t, labels.Everything(), labels.Everything(), labels.Everything(), namespaceLabel, false, 0)
=======
		chaoskube := setup(t, labels.Everything(), labels.Everything(), namespaces, []time.Weekday{}, time.UTC, false, 0)
>>>>>>> f63afddb

		validateCandidates(t, chaoskube, test.pods)
	}
}

// TestVictim tests that a pod is chosen from the candidates
func TestVictim(t *testing.T) {
<<<<<<< HEAD
	chaoskube := setup(t, labels.Everything(), labels.Everything(), labels.Everything(), labels.Everything(), false, 2000)
=======
	chaoskube := setup(t, labels.Everything(), labels.Everything(), labels.Everything(), []time.Weekday{}, time.UTC, false, 2000)
>>>>>>> f63afddb

	validateVictim(t, chaoskube, map[string]string{
		"namespace": "default", "name": "foo",
	})
}

// TestAnotherVictim tests that the chosen victim is different for another seed
func TestAnotherVictim(t *testing.T) {
<<<<<<< HEAD
	chaoskube := setup(t, labels.Everything(), labels.Everything(), labels.Everything(), labels.Everything(), false, 4000)
=======
	chaoskube := setup(t, labels.Everything(), labels.Everything(), labels.Everything(), []time.Weekday{}, time.UTC, false, 4000)
>>>>>>> f63afddb

	validateVictim(t, chaoskube, map[string]string{
		"namespace": "testing", "name": "bar",
	})
}

// TestAnotherVictimRespectsLabelSelector tests that a pod chosen from the
// candidates respects the provided label selector
func TestAnotherVictimRespectsLabelSelector(t *testing.T) {
	selector, err := labels.Parse("app=foo")
	if err != nil {
		t.Fatal(err)
	}

<<<<<<< HEAD
	chaoskube := setup(t, selector, labels.Everything(), labels.Everything(), labels.Everything(), false, 4000)
=======
	chaoskube := setup(t, selector, labels.Everything(), labels.Everything(), []time.Weekday{}, time.UTC, false, 0)
>>>>>>> f63afddb

	validateVictim(t, chaoskube, map[string]string{
		"namespace": "default", "name": "foo",
	})
}

// TestNoVictimReturnsError tests that on missing victim it returns a known error
func TestNoVictimReturnsError(t *testing.T) {
<<<<<<< HEAD
	chaoskube := New(fake.NewSimpleClientset(), labels.Everything(), labels.Everything(), labels.Everything(), labels.Everything(), logger, false, 2000)
=======
	chaoskube := New(fake.NewSimpleClientset(), labels.Everything(), labels.Everything(), labels.Everything(), []time.Weekday{}, time.UTC, logger, false, 0)
>>>>>>> f63afddb

	if _, err := chaoskube.Victim(); err != ErrPodNotFound {
		t.Errorf("expected %#v, got %#v", ErrPodNotFound, err)
	}
}

// TestDeletePod tests deleting a particular pod
func TestDeletePod(t *testing.T) {
<<<<<<< HEAD
	chaoskube := setup(t, labels.Everything(), labels.Everything(), labels.Everything(), labels.Everything(), false, 0)
=======
	chaoskube := setup(t, labels.Everything(), labels.Everything(), labels.Everything(), []time.Weekday{}, time.UTC, false, 0)
>>>>>>> f63afddb

	victim := util.NewPod("default", "foo")

	if err := chaoskube.DeletePod(victim); err != nil {
		t.Fatal(err)
	}

	validateLog(t, "Killing pod default/foo")

	validateCandidates(t, chaoskube, []map[string]string{
		{"namespace": "testing", "name": "bar"},
	})
}

// TestDeletePodDryRun tests that enabled dry run doesn't delete the pod
func TestDeletePodDryRun(t *testing.T) {
<<<<<<< HEAD
	chaoskube := setup(t, labels.Everything(), labels.Everything(), labels.Everything(), labels.Everything(), true, 0)
=======
	chaoskube := setup(t, labels.Everything(), labels.Everything(), labels.Everything(), []time.Weekday{}, time.UTC, true, 0)
>>>>>>> f63afddb

	victim := util.NewPod("default", "foo")

	if err := chaoskube.DeletePod(victim); err != nil {
		t.Fatal(err)
	}

	validateCandidates(t, chaoskube, []map[string]string{
		{"namespace": "default", "name": "foo"},
		{"namespace": "testing", "name": "bar"},
	})
}

// TestTerminateVictim tests that the correct victim pod is chosen and deleted
func TestTerminateVictim(t *testing.T) {
<<<<<<< HEAD
	chaoskube := setup(t, labels.Everything(), labels.Everything(), labels.Everything(), labels.Everything(), false, 2000)
=======
	chaoskube := setup(t, labels.Everything(), labels.Everything(), labels.Everything(), []time.Weekday{}, time.UTC, false, 0)
>>>>>>> f63afddb

	if err := chaoskube.TerminateVictim(); err != nil {
		t.Fatal(err)
	}

	validateCandidatesCount(t, chaoskube, 1)
}

// TestTerminateVictimRespectsExcludedWeekday tests that no victim is terminated when the current weekday is excluded.
func TestTerminateVictimRespectsExcludedWeekdays(t *testing.T) {
	chaoskube := setup(t, labels.Everything(), labels.Everything(), labels.Everything(), []time.Weekday{time.Friday}, time.UTC, false, 0)

	// simulate that it's a Friday in our test (UTC).
	chaoskube.Now = ThankGodItsFriday{}.Now

	if err := chaoskube.TerminateVictim(); err != nil {
		t.Fatal(err)
	}

	validateCandidatesCount(t, chaoskube, 2)
	validateLog(t, msgWeekdayExcluded)
}

// TestTerminateVictimOnNonExcludedWeekdays tests that victim is terminated when weekday filter doesn't match.
func TestTerminateVictimOnNonExcludedWeekdays(t *testing.T) {
	chaoskube := setup(t, labels.Everything(), labels.Everything(), labels.Everything(), []time.Weekday{time.Friday}, time.UTC, false, 0)

	// simulate that it's a Saturday in our test (UTC).
	chaoskube.Now = func() time.Time { return ThankGodItsFriday{}.Now().Add(24 * time.Hour) }

	if err := chaoskube.TerminateVictim(); err != nil {
		t.Fatal(err)
	}

	validateCandidatesCount(t, chaoskube, 1)
}

// TestTerminateVictimRespectsTimezone tests that victim is terminated when weekday filter doesn't match due to different timezone.
func TestTerminateVictimRespectsTimezone(t *testing.T) {
	timezone, err := time.LoadLocation("Australia/Brisbane")
	if err != nil {
		t.Fatal(err)
	}

	chaoskube := setup(t, labels.Everything(), labels.Everything(), labels.Everything(), []time.Weekday{time.Friday}, timezone, false, 0)

	// simulate that it's a Friday in our test (UTC). However, in Australia it's already Saturday.
	chaoskube.Now = ThankGodItsFriday{}.Now

	if err := chaoskube.TerminateVictim(); err != nil {
		t.Fatal(err)
	}

	validateCandidatesCount(t, chaoskube, 1)
}

// TestTerminateNoVictimLogsInfo tests that missing victim prints a log message
func TestTerminateNoVictimLogsInfo(t *testing.T) {
	logOutput.Reset()
<<<<<<< HEAD
	chaoskube := New(fake.NewSimpleClientset(), labels.Everything(), labels.Everything(), labels.Everything(), labels.Everything(), logger, false, 0)
=======
	chaoskube := New(fake.NewSimpleClientset(), labels.Everything(), labels.Everything(), labels.Everything(), []time.Weekday{}, time.UTC, logger, false, 0)
>>>>>>> f63afddb

	if err := chaoskube.TerminateVictim(); err != nil {
		t.Fatal(err)
	}

	validateLog(t, msgVictimNotFound)
}

// helper functions

func validateCandidatesCount(t *testing.T, chaoskube *Chaoskube, expected int) {
	pods, err := chaoskube.Candidates()
	if err != nil {
		t.Fatal(err)
	}

	if len(pods) != expected {
		t.Errorf("expected %d pods, got %d pods", expected, len(pods))
	}
}

func validateCandidates(t *testing.T, chaoskube *Chaoskube, expected []map[string]string) {
	pods, err := chaoskube.Candidates()
	if err != nil {
		t.Fatal(err)
	}

	validatePods(t, pods, expected)
}

func validateVictim(t *testing.T, chaoskube *Chaoskube, expected map[string]string) {
	victim, err := chaoskube.Victim()
	if err != nil {
		t.Fatal(err)
	}

	validatePod(t, victim, expected)
}

func validatePods(t *testing.T, pods []v1.Pod, expected []map[string]string) {
	if len(pods) != len(expected) {
		t.Fatalf("expected %d pod(s), got %d", len(expected), len(pods))
	}

	for i, pod := range pods {
		validatePod(t, pod, expected[i])
	}
}

func validatePod(t *testing.T, pod v1.Pod, expected map[string]string) {
	if pod.Namespace != expected["namespace"] {
		t.Errorf("expected %s, got %s", expected["namespace"], pod.Namespace)
	}

	if pod.Name != expected["name"] {
		t.Errorf("expected %s, got %s", expected["name"], pod.Name)
	}
}

func validateLog(t *testing.T, msg string) {
	if !strings.Contains(logOutput.String(), msg) {
		t.Errorf("expected string '%s' in '%s'.", msg, logOutput.String())
	}
}

<<<<<<< HEAD
func newPod(namespace, name string) v1.Pod {
	pod := v1.Pod{
		ObjectMeta: metav1.ObjectMeta{
			Namespace: namespace,
			Name:      name,
			Labels: map[string]string{
				"app": name,
			},
			Annotations: map[string]string{
				"chaos": name,
			},
		},
	}

	return pod
}

func newNamespace(name string, label string) v1.Namespace {
	namespace := v1.Namespace{
		ObjectMeta: metav1.ObjectMeta{
			Name: name,
			Labels: map[string]string{
				label: "",
			},
		},
	}

	return namespace
}

func setup(t *testing.T, labelSelector labels.Selector, annotations labels.Selector, namespaces labels.Selector, namespaceLabels labels.Selector, dryRun bool, seed int64) *Chaoskube {
	mockNamespaces := []v1.Namespace{
		newNamespace("default", ""),
		newNamespace("testing", "baz"),
		newNamespace("testing2", "qaz"),
	}

	mockPods := []v1.Pod{
		newPod("default", "foo"),
		newPod("testing", "bar"),
=======
func setup(t *testing.T, labelSelector labels.Selector, annotations labels.Selector, namespaces labels.Selector, excludedWeekdays []time.Weekday, timezone *time.Location, dryRun bool, seed int64) *Chaoskube {
	pods := []v1.Pod{
		util.NewPod("default", "foo"),
		util.NewPod("testing", "bar"),
>>>>>>> f63afddb
	}

	client := fake.NewSimpleClientset()

	for _, mockNamespace := range mockNamespaces {
		if _, err := client.Core().Namespaces().Create(&mockNamespace); err != nil {
			t.Fatal(err)
		}
	}

	for _, mockPod := range mockPods {
		if _, err := client.Core().Pods(mockPod.Namespace).Create(&mockPod); err != nil {
			t.Fatal(err)
		}
	}

	logOutput.Reset()

<<<<<<< HEAD
	return New(client, labelSelector, annotations, namespaces, namespaceLabels, logger, dryRun, seed)
=======
	return New(client, labelSelector, annotations, namespaces, excludedWeekdays, timezone, logger, dryRun, seed)
}

// ThankGodItsFriday is a helper struct that contains a Now() function that always returns a Friday.
type ThankGodItsFriday struct{}

// Now returns a particular Friday.
func (t ThankGodItsFriday) Now() time.Time {
	blackFriday, _ := time.Parse(time.RFC1123, "Fri, 24 Sep 1869 15:04:05 UTC")
	return blackFriday
>>>>>>> f63afddb
}<|MERGE_RESOLUTION|>--- conflicted
+++ resolved
@@ -23,15 +23,10 @@
 	labelSelector, _ := labels.Parse("foo=bar")
 	annotations, _ := labels.Parse("baz=waldo")
 	namespaces, _ := labels.Parse("qux")
-<<<<<<< HEAD
 	namespaceLabels, _ := labels.Parse("taz")
-
-	chaoskube := New(client, labelSelector, annotations, namespaces, namespaceLabels, logger, false, 42)
-=======
 	excludedWeekdays := []time.Weekday{time.Friday}
 
-	chaoskube := New(client, labelSelector, annotations, namespaces, excludedWeekdays, time.UTC, logger, false, 42)
->>>>>>> f63afddb
+	chaoskube := New(client, labelSelector, annotations, namespaces, namespaceLabels, excludedWeekdays, time.UTC, logger, false, 42)
 
 	if chaoskube == nil {
 		t.Errorf("expected Chaoskube but got nothing")
@@ -53,10 +48,10 @@
 		t.Errorf("expected %s, got %s", "qux", chaoskube.Namespaces.String())
 	}
 
-<<<<<<< HEAD
 	if chaoskube.NamespaceLabels.String() != "taz" {
 		t.Errorf("expected %s, got %s", "taz", chaoskube.NamespaceLabels.String())
-=======
+	}
+
 	if len(chaoskube.ExcludedWeekdays) != 1 {
 		t.Fatalf("expected %d, got %d", 1, len(chaoskube.ExcludedWeekdays))
 	}
@@ -67,7 +62,6 @@
 
 	if chaoskube.Timezone != time.UTC {
 		t.Errorf("expected %#v, got %#v", time.UTC, chaoskube.Timezone)
->>>>>>> f63afddb
 	}
 
 	if chaoskube.Logger != logger {
@@ -85,11 +79,7 @@
 
 // TestCandidates tests the set of pods available for termination
 func TestCandidates(t *testing.T) {
-<<<<<<< HEAD
-	chaoskube := setup(t, labels.Everything(), labels.Everything(), labels.Everything(), labels.Everything(), false, 0)
-=======
-	chaoskube := setup(t, labels.Everything(), labels.Everything(), labels.Everything(), []time.Weekday{}, time.UTC, false, 0)
->>>>>>> f63afddb
+	chaoskube := setup(t, labels.Everything(), labels.Everything(), labels.Everything(), labels.Everything(), []time.Weekday{}, time.UTC, false, 0)
 
 	validateCandidates(t, chaoskube, []map[string]string{
 		{"namespace": "default", "name": "foo"},
@@ -105,11 +95,7 @@
 		t.Fatal(err)
 	}
 
-<<<<<<< HEAD
-	chaoskube := setup(t, selector, labels.Everything(), labels.Everything(), labels.Everything(), false, 0)
-=======
-	chaoskube := setup(t, selector, labels.Everything(), labels.Everything(), []time.Weekday{}, time.UTC, false, 0)
->>>>>>> f63afddb
+	chaoskube := setup(t, selector, labels.Everything(), labels.Everything(), labels.Everything(), []time.Weekday{}, time.UTC, false, 0)
 
 	validateCandidates(t, chaoskube, []map[string]string{
 		{"namespace": "default", "name": "foo"},
@@ -123,11 +109,7 @@
 		t.Fatal(err)
 	}
 
-<<<<<<< HEAD
-	chaoskube := setup(t, selector, labels.Everything(), labels.Everything(), labels.Everything(), false, 0)
-=======
-	chaoskube := setup(t, selector, labels.Everything(), labels.Everything(), []time.Weekday{}, time.UTC, false, 0)
->>>>>>> f63afddb
+	chaoskube := setup(t, selector, labels.Everything(), labels.Everything(), labels.Everything(), []time.Weekday{}, time.UTC, false, 0)
 
 	validateCandidates(t, chaoskube, []map[string]string{
 		{"namespace": "testing", "name": "bar"},
@@ -142,11 +124,7 @@
 		t.Fatal(err)
 	}
 
-<<<<<<< HEAD
-	chaoskube := setup(t, labels.Everything(), selector, labels.Everything(), labels.Everything(), false, 0)
-=======
-	chaoskube := setup(t, labels.Everything(), selector, labels.Everything(), []time.Weekday{}, time.UTC, false, 0)
->>>>>>> f63afddb
+	chaoskube := setup(t, labels.Everything(), selector, labels.Everything(), labels.Everything(), []time.Weekday{}, time.UTC, false, 0)
 
 	validateCandidates(t, chaoskube, []map[string]string{
 		{"namespace": "default", "name": "foo"},
@@ -160,11 +138,7 @@
 		t.Fatal(err)
 	}
 
-<<<<<<< HEAD
-	chaoskube := setup(t, labels.Everything(), selector, labels.Everything(), labels.Everything(), false, 0)
-=======
-	chaoskube := setup(t, labels.Everything(), selector, labels.Everything(), []time.Weekday{}, time.UTC, false, 0)
->>>>>>> f63afddb
+	chaoskube := setup(t, labels.Everything(), selector, labels.Everything(), labels.Everything(), []time.Weekday{}, time.UTC, false, 0)
 
 	validateCandidates(t, chaoskube, []map[string]string{
 		{"namespace": "testing", "name": "bar"},
@@ -194,8 +168,7 @@
 			t.Fatal(err)
 		}
 
-<<<<<<< HEAD
-		chaoskube := setup(t, labels.Everything(), labels.Everything(), namespaces, labels.Everything(), false, 0)
+		chaoskube := setup(t, labels.Everything(), labels.Everything(), namespaces, labels.Everything(), []time.Weekday{}, time.UTC, false, 0)
 
 		validateCandidates(t, chaoskube, test.pods)
 	}
@@ -221,10 +194,7 @@
 			t.Fatal(err)
 		}
 
-		chaoskube := setup(t, labels.Everything(), labels.Everything(), labels.Everything(), namespaceLabel, false, 0)
-=======
-		chaoskube := setup(t, labels.Everything(), labels.Everything(), namespaces, []time.Weekday{}, time.UTC, false, 0)
->>>>>>> f63afddb
+		chaoskube := setup(t, labels.Everything(), labels.Everything(), labels.Everything(), namespaceLabel, []time.Weekday{}, time.UTC, false, 0)
 
 		validateCandidates(t, chaoskube, test.pods)
 	}
@@ -232,11 +202,7 @@
 
 // TestVictim tests that a pod is chosen from the candidates
 func TestVictim(t *testing.T) {
-<<<<<<< HEAD
-	chaoskube := setup(t, labels.Everything(), labels.Everything(), labels.Everything(), labels.Everything(), false, 2000)
-=======
-	chaoskube := setup(t, labels.Everything(), labels.Everything(), labels.Everything(), []time.Weekday{}, time.UTC, false, 2000)
->>>>>>> f63afddb
+	chaoskube := setup(t, labels.Everything(), labels.Everything(), labels.Everything(), labels.Everything(), []time.Weekday{}, time.UTC, false, 2000)
 
 	validateVictim(t, chaoskube, map[string]string{
 		"namespace": "default", "name": "foo",
@@ -245,11 +211,7 @@
 
 // TestAnotherVictim tests that the chosen victim is different for another seed
 func TestAnotherVictim(t *testing.T) {
-<<<<<<< HEAD
-	chaoskube := setup(t, labels.Everything(), labels.Everything(), labels.Everything(), labels.Everything(), false, 4000)
-=======
-	chaoskube := setup(t, labels.Everything(), labels.Everything(), labels.Everything(), []time.Weekday{}, time.UTC, false, 4000)
->>>>>>> f63afddb
+	chaoskube := setup(t, labels.Everything(), labels.Everything(), labels.Everything(), labels.Everything(), []time.Weekday{}, time.UTC, false, 4000)
 
 	validateVictim(t, chaoskube, map[string]string{
 		"namespace": "testing", "name": "bar",
@@ -264,11 +226,7 @@
 		t.Fatal(err)
 	}
 
-<<<<<<< HEAD
-	chaoskube := setup(t, selector, labels.Everything(), labels.Everything(), labels.Everything(), false, 4000)
-=======
-	chaoskube := setup(t, selector, labels.Everything(), labels.Everything(), []time.Weekday{}, time.UTC, false, 0)
->>>>>>> f63afddb
+	chaoskube := setup(t, selector, labels.Everything(), labels.Everything(), labels.Everything(), []time.Weekday{}, time.UTC, false, 0)
 
 	validateVictim(t, chaoskube, map[string]string{
 		"namespace": "default", "name": "foo",
@@ -277,11 +235,7 @@
 
 // TestNoVictimReturnsError tests that on missing victim it returns a known error
 func TestNoVictimReturnsError(t *testing.T) {
-<<<<<<< HEAD
-	chaoskube := New(fake.NewSimpleClientset(), labels.Everything(), labels.Everything(), labels.Everything(), labels.Everything(), logger, false, 2000)
-=======
-	chaoskube := New(fake.NewSimpleClientset(), labels.Everything(), labels.Everything(), labels.Everything(), []time.Weekday{}, time.UTC, logger, false, 0)
->>>>>>> f63afddb
+	chaoskube := New(fake.NewSimpleClientset(), labels.Everything(), labels.Everything(), labels.Everything(), labels.Everything(), []time.Weekday{}, time.UTC, logger, false, 0)
 
 	if _, err := chaoskube.Victim(); err != ErrPodNotFound {
 		t.Errorf("expected %#v, got %#v", ErrPodNotFound, err)
@@ -290,11 +244,7 @@
 
 // TestDeletePod tests deleting a particular pod
 func TestDeletePod(t *testing.T) {
-<<<<<<< HEAD
-	chaoskube := setup(t, labels.Everything(), labels.Everything(), labels.Everything(), labels.Everything(), false, 0)
-=======
-	chaoskube := setup(t, labels.Everything(), labels.Everything(), labels.Everything(), []time.Weekday{}, time.UTC, false, 0)
->>>>>>> f63afddb
+	chaoskube := setup(t, labels.Everything(), labels.Everything(), labels.Everything(), labels.Everything(), []time.Weekday{}, time.UTC, false, 0)
 
 	victim := util.NewPod("default", "foo")
 
@@ -311,11 +261,7 @@
 
 // TestDeletePodDryRun tests that enabled dry run doesn't delete the pod
 func TestDeletePodDryRun(t *testing.T) {
-<<<<<<< HEAD
-	chaoskube := setup(t, labels.Everything(), labels.Everything(), labels.Everything(), labels.Everything(), true, 0)
-=======
-	chaoskube := setup(t, labels.Everything(), labels.Everything(), labels.Everything(), []time.Weekday{}, time.UTC, true, 0)
->>>>>>> f63afddb
+	chaoskube := setup(t, labels.Everything(), labels.Everything(), labels.Everything(), labels.Everything(), []time.Weekday{}, time.UTC, true, 0)
 
 	victim := util.NewPod("default", "foo")
 
@@ -331,11 +277,7 @@
 
 // TestTerminateVictim tests that the correct victim pod is chosen and deleted
 func TestTerminateVictim(t *testing.T) {
-<<<<<<< HEAD
-	chaoskube := setup(t, labels.Everything(), labels.Everything(), labels.Everything(), labels.Everything(), false, 2000)
-=======
-	chaoskube := setup(t, labels.Everything(), labels.Everything(), labels.Everything(), []time.Weekday{}, time.UTC, false, 0)
->>>>>>> f63afddb
+	chaoskube := setup(t, labels.Everything(), labels.Everything(), labels.Everything(), labels.Everything(), []time.Weekday{}, time.UTC, false, 0)
 
 	if err := chaoskube.TerminateVictim(); err != nil {
 		t.Fatal(err)
@@ -346,7 +288,7 @@
 
 // TestTerminateVictimRespectsExcludedWeekday tests that no victim is terminated when the current weekday is excluded.
 func TestTerminateVictimRespectsExcludedWeekdays(t *testing.T) {
-	chaoskube := setup(t, labels.Everything(), labels.Everything(), labels.Everything(), []time.Weekday{time.Friday}, time.UTC, false, 0)
+	chaoskube := setup(t, labels.Everything(), labels.Everything(), labels.Everything(), labels.Everything(), []time.Weekday{time.Friday}, time.UTC, false, 0)
 
 	// simulate that it's a Friday in our test (UTC).
 	chaoskube.Now = ThankGodItsFriday{}.Now
@@ -361,7 +303,7 @@
 
 // TestTerminateVictimOnNonExcludedWeekdays tests that victim is terminated when weekday filter doesn't match.
 func TestTerminateVictimOnNonExcludedWeekdays(t *testing.T) {
-	chaoskube := setup(t, labels.Everything(), labels.Everything(), labels.Everything(), []time.Weekday{time.Friday}, time.UTC, false, 0)
+	chaoskube := setup(t, labels.Everything(), labels.Everything(), labels.Everything(), labels.Everything(), []time.Weekday{time.Friday}, time.UTC, false, 0)
 
 	// simulate that it's a Saturday in our test (UTC).
 	chaoskube.Now = func() time.Time { return ThankGodItsFriday{}.Now().Add(24 * time.Hour) }
@@ -380,7 +322,7 @@
 		t.Fatal(err)
 	}
 
-	chaoskube := setup(t, labels.Everything(), labels.Everything(), labels.Everything(), []time.Weekday{time.Friday}, timezone, false, 0)
+	chaoskube := setup(t, labels.Everything(), labels.Everything(), labels.Everything(), labels.Everything(), []time.Weekday{time.Friday}, timezone, false, 0)
 
 	// simulate that it's a Friday in our test (UTC). However, in Australia it's already Saturday.
 	chaoskube.Now = ThankGodItsFriday{}.Now
@@ -395,11 +337,7 @@
 // TestTerminateNoVictimLogsInfo tests that missing victim prints a log message
 func TestTerminateNoVictimLogsInfo(t *testing.T) {
 	logOutput.Reset()
-<<<<<<< HEAD
-	chaoskube := New(fake.NewSimpleClientset(), labels.Everything(), labels.Everything(), labels.Everything(), labels.Everything(), logger, false, 0)
-=======
-	chaoskube := New(fake.NewSimpleClientset(), labels.Everything(), labels.Everything(), labels.Everything(), []time.Weekday{}, time.UTC, logger, false, 0)
->>>>>>> f63afddb
+	chaoskube := New(fake.NewSimpleClientset(), labels.Everything(), labels.Everything(), labels.Everything(), labels.Everything(), []time.Weekday{}, time.UTC, logger, false, 0)
 
 	if err := chaoskube.TerminateVictim(); err != nil {
 		t.Fatal(err)
@@ -465,53 +403,16 @@
 	}
 }
 
-<<<<<<< HEAD
-func newPod(namespace, name string) v1.Pod {
-	pod := v1.Pod{
-		ObjectMeta: metav1.ObjectMeta{
-			Namespace: namespace,
-			Name:      name,
-			Labels: map[string]string{
-				"app": name,
-			},
-			Annotations: map[string]string{
-				"chaos": name,
-			},
-		},
-	}
-
-	return pod
-}
-
-func newNamespace(name string, label string) v1.Namespace {
-	namespace := v1.Namespace{
-		ObjectMeta: metav1.ObjectMeta{
-			Name: name,
-			Labels: map[string]string{
-				label: "",
-			},
-		},
-	}
-
-	return namespace
-}
-
-func setup(t *testing.T, labelSelector labels.Selector, annotations labels.Selector, namespaces labels.Selector, namespaceLabels labels.Selector, dryRun bool, seed int64) *Chaoskube {
+func setup(t *testing.T, labelSelector labels.Selector, annotations labels.Selector, namespaces labels.Selector, namespaceLabels labels.Selector, excludedWeekdays []time.Weekday, timezone *time.Location, dryRun bool, seed int64) *Chaoskube {
 	mockNamespaces := []v1.Namespace{
-		newNamespace("default", ""),
-		newNamespace("testing", "baz"),
-		newNamespace("testing2", "qaz"),
+		util.NewNamespace("default", ""),
+		util.NewNamespace("testing", "baz"),
+		util.NewNamespace("testing2", "qaz"),
 	}
 
 	mockPods := []v1.Pod{
-		newPod("default", "foo"),
-		newPod("testing", "bar"),
-=======
-func setup(t *testing.T, labelSelector labels.Selector, annotations labels.Selector, namespaces labels.Selector, excludedWeekdays []time.Weekday, timezone *time.Location, dryRun bool, seed int64) *Chaoskube {
-	pods := []v1.Pod{
 		util.NewPod("default", "foo"),
 		util.NewPod("testing", "bar"),
->>>>>>> f63afddb
 	}
 
 	client := fake.NewSimpleClientset()
@@ -530,10 +431,7 @@
 
 	logOutput.Reset()
 
-<<<<<<< HEAD
-	return New(client, labelSelector, annotations, namespaces, namespaceLabels, logger, dryRun, seed)
-=======
-	return New(client, labelSelector, annotations, namespaces, excludedWeekdays, timezone, logger, dryRun, seed)
+	return New(client, labelSelector, annotations, namespaces, namespaceLabels, excludedWeekdays, timezone, logger, dryRun, seed)
 }
 
 // ThankGodItsFriday is a helper struct that contains a Now() function that always returns a Friday.
@@ -543,5 +441,4 @@
 func (t ThankGodItsFriday) Now() time.Time {
 	blackFriday, _ := time.Parse(time.RFC1123, "Fri, 24 Sep 1869 15:04:05 UTC")
 	return blackFriday
->>>>>>> f63afddb
 }